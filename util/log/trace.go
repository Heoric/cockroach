// Copyright 2016 The Cockroach Authors.
//
// Licensed under the Apache License, Version 2.0 (the "License");
// you may not use this file except in compliance with the License.
// You may obtain a copy of the License at
//
//     http://www.apache.org/licenses/LICENSE-2.0
//
// Unless required by applicable law or agreed to in writing, software
// distributed under the License is distributed on an "AS IS" BASIS,
// WITHOUT WARRANTIES OR CONDITIONS OF ANY KIND, either express or
// implied. See the License for the specific language governing
// permissions and limitations under the License.
//
// Author: Tobias Schottdorf (tobias.schottdorf@gmail.com)

package log

import (
	"bytes"
	"fmt"

	"github.com/cockroachdb/cockroach/util/syncutil"
	opentracing "github.com/opentracing/opentracing-go"
	"golang.org/x/net/context"
	"golang.org/x/net/trace"
)

// ctxEventLogKey is an empty type for the handle associated with the
// ctxEventLog value (see context.Value).
type ctxEventLogKey struct{}

// ctxEventLog is used for contexts to keep track of an EventLog.
type ctxEventLog struct {
	syncutil.Mutex
	eventLog trace.EventLog
}

// withEventLogInternal embeds a trace.EventLog in the context, causing future
// logging and event calls to go to the EventLog. The current context must not
// have an existing open span.
func withEventLogInternal(ctx context.Context, eventLog trace.EventLog) context.Context {
	if opentracing.SpanFromContext(ctx) != nil {
		panic("event log under span")
	}
	val := &ctxEventLog{eventLog: eventLog}
	return context.WithValue(ctx, ctxEventLogKey{}, val)
}

// WithEventLog creates and embeds a trace.EventLog in the context, causing
// future logging and event calls to go to the EventLog. The current context
// must not have an existing open span.
func WithEventLog(ctx context.Context, family, title string) context.Context {
	return withEventLogInternal(ctx, trace.NewEventLog(family, title))
}

// WithNoEventLog creates a context which no longer has an embedded event log.
func WithNoEventLog(ctx context.Context) context.Context {
	return withEventLogInternal(ctx, nil)
}

func eventLogFromCtx(ctx context.Context) *ctxEventLog {
	if val := ctx.Value(ctxEventLogKey{}); val != nil {
		return val.(*ctxEventLog)
	}
	return nil
}

// FinishEventLog closes the event log in the context (see WithEventLog).
// Concurrent and subsequent calls to record events are allowed.
func FinishEventLog(ctx context.Context) {
	if el := eventLogFromCtx(ctx); el != nil {
		el.Lock()
		if el.eventLog != nil {
			el.eventLog.Finish()
			el.eventLog = nil
		}
		el.Unlock()
	}
}

var noopTracer opentracing.NoopTracer

// getSpanOrEventLog returns the current Span. If there is no Span, it returns
// the current ctxEventLog. If neither (or the Span is NoopTracer), returns
// false.
func getSpanOrEventLog(ctx context.Context) (opentracing.Span, *ctxEventLog, bool) {
	if sp := opentracing.SpanFromContext(ctx); sp != nil {
		if sp.Tracer() == noopTracer {
			return nil, nil, false
		}
		return sp, nil, true
	}
	if el := eventLogFromCtx(ctx); el != nil {
		return nil, el, true
	}
	return nil, nil, false
}

// eventInternal is the common code for logging an event. If no args are given,
// the format is treated as a pre-formatted string.
func eventInternal(ctx context.Context, isErr, withTags bool, format string, args ...interface{}) {
	if sp, el, ok := getSpanOrEventLog(ctx); ok {
		var buf bytes.Buffer
		if withTags {
			withTags = formatTags(&buf, ctx)
		}

		var msg string
		if !withTags && len(args) == 0 {
			// Fast path for pre-formatted messages.
			msg = format
		} else {
			if len(args) == 0 {
				buf.WriteString(format)
			} else {
				fmt.Fprintf(&buf, format, args...)
			}
			msg = buf.String()
		}

		if sp != nil {
			sp.LogEvent(msg)
			if isErr {
				// TODO(radu): figure out a way to signal that this is an error. We
				// could use LogEventWithPayload and pass an error or special sentinel
				// as the payload. Things like NetTraceIntegrator would need to be
				// modified to understand the difference. We could also set a special
				// Tag or Baggage on the span. See #8827 for more discussion.
			}
		} else {
			el.Lock()
			if el.eventLog != nil {
				if isErr {
					el.eventLog.Errorf("%s", msg)
				} else {
					el.eventLog.Printf("%s", msg)
				}
			}
			el.Unlock()
		}
	}
}

// Event looks for an opentracing.Trace in the context and logs the given
// message to it. If no Trace is found, it looks for an EventLog in the context
// and logs the message to it. If neither is found, does nothing.
func Event(ctx context.Context, msg string) {
	eventInternal(ctx, false /*isErr*/, true /*withTags*/, "%s", msg)
}

// Eventf looks for an opentracing.Trace in the context and formats and logs
// the given message to it. If no Trace is found, it looks for an EventLog in
// the context and logs the message to it. If neither is found, does nothing.
func Eventf(ctx context.Context, format string, args ...interface{}) {
	eventInternal(ctx, false /*isErr*/, true /*withTags*/, format, args...)
}

// ErrEvent looks for an opentracing.Trace in the context and logs the given
// message to it. If no Trace is found, it looks for an EventLog in the context
// and logs the message to it (as an error). If neither is found, does nothing.
func ErrEvent(ctx context.Context, msg string) {
	eventInternal(ctx, true /*isErr*/, true /*withTags*/, "%s", msg)
}

// ErrEventf looks for an opentracing.Trace in the context and formats and logs
// the given message to it. If no Trace is found, it looks for an EventLog in
// the context and formats and logs the message to it (as an error). If neither
// is found, does nothing.
func ErrEventf(ctx context.Context, format string, args ...interface{}) {
	eventInternal(ctx, true /*isErr*/, true /*withTags*/, format, args...)
}

// VEvent either logs a message to the log files (which also outputs to the
// active trace or event log) or to the trace/event log alone, depending on
// whether the specified verbosity level is active.
func VEvent(level level, ctx context.Context, msg string) {
	if VDepth(level, 1) {
		// Log to INFO (which also logs an event).
		logDepth(ctx, 1, Severity_INFO, "", []interface{}{msg})
	} else {
		eventInternal(ctx, false /*isErr*/, true /*withTags*/, "%s", msg)
	}
}

// VEventf either logs a message to the log files (which also outputs to the
// active trace or event log) or to the trace/event log alone, depending on
// whether the specified verbosity level is active.
func VEventf(level level, ctx context.Context, format string, args ...interface{}) {
	if VDepth(level, 1) {
		// Log to INFO (which also logs an event).
		logDepth(ctx, 1, Severity_INFO, format, args)
	} else {
		eventInternal(ctx, false /*isErr*/, true /*withTags*/, format, args...)
	}
<<<<<<< HEAD
}

// Trace is a DEPRECATED alias for Event.
func Trace(ctx context.Context, msg string) {
	Event(ctx, msg)
}

// Tracef is a DEPRECATED alias for Eventf.
func Tracef(ctx context.Context, format string, args ...interface{}) {
	Eventf(ctx, format, args...)
}

// VTracef is a DEPRECATED alias for VEventf.
func VTracef(level level, ctx context.Context, format string, args ...interface{}) {
	if VDepth(level, 1) {
		// Log to INFO (which also logs an event).
		logDepth(ctx, 1, Severity_INFO, format, args)
	} else {
		eventInternal(ctx, false /*isErr*/, true /*withTags*/, format, args...)
	}
=======
>>>>>>> bbb31612
}<|MERGE_RESOLUTION|>--- conflicted
+++ resolved
@@ -193,27 +193,4 @@
 	} else {
 		eventInternal(ctx, false /*isErr*/, true /*withTags*/, format, args...)
 	}
-<<<<<<< HEAD
-}
-
-// Trace is a DEPRECATED alias for Event.
-func Trace(ctx context.Context, msg string) {
-	Event(ctx, msg)
-}
-
-// Tracef is a DEPRECATED alias for Eventf.
-func Tracef(ctx context.Context, format string, args ...interface{}) {
-	Eventf(ctx, format, args...)
-}
-
-// VTracef is a DEPRECATED alias for VEventf.
-func VTracef(level level, ctx context.Context, format string, args ...interface{}) {
-	if VDepth(level, 1) {
-		// Log to INFO (which also logs an event).
-		logDepth(ctx, 1, Severity_INFO, format, args)
-	} else {
-		eventInternal(ctx, false /*isErr*/, true /*withTags*/, format, args...)
-	}
-=======
->>>>>>> bbb31612
 }